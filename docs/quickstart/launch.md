---
title: 1️⃣ Run lakeFS
description: lakeFS quickstart / Run lakeFS locally pre-populated with a sample repository and data under Docker Compose
parent: ⭐ Quickstart ⭐
nav_order: 5
has_children: false
next: ["Query the pre-populated data", "./query.html"]
previous: ["Quickstart introduction", "./index.html"]
---

# 👩🏻‍💻 Spin up the environment 👨🏻‍💻

_The quickstart uses Docker to bring up the lakeFS container, pre-populate it with some data, and also provides DuckDB from where we can interact with the data. You'll need [Docker](https://docs.docker.com/get-docker/) installed to run this._

Launch the lakeFS container:

```bash
docker run --name lakefs \
           --rm --publish 8000:8000 \
<<<<<<< HEAD
           treeverse/lakefs:0.101.1-duckdb \
=======
           treeverse/lakefs:latest-duckdb \
>>>>>>> 7d7ef2cd
             run --local-settings
```

After a few moments you should see the lakeFS container ready to use: 

```
[…]
│
│ If you're running lakeFS locally for the first time,
│     complete the setup process at http://127.0.0.1:8000/setup
│
[…]

```

You're now ready to dive into lakeFS! 

1. Open lakeFS's web interface at [http://127.0.0.1:8000/](http://127.0.0.1:8000/), enter your email address, and then click **Setup**.

2. Make a note of the Access Key ID and Secret Access Key and click on **Go To Login**. 

3. Login with the credentials that you've just created. 

4. You'll notice that there aren't any repositories created yet. Click the **Create Sample Repository** button. 

    <img width="75%" src="/assets/img/quickstart/empty-repo-list.png" alt="Empty lakeFS Repository list" class="quickstart"/>

You will see the sample repository created and the quickstart guide within it. You can follow along there, or here - it's the same :) 

<img width="75%" src="/assets/img/quickstart/quickstart-repo.png" alt="The quickstart sample repo in lakeFS" class="quickstart"/><|MERGE_RESOLUTION|>--- conflicted
+++ resolved
@@ -17,11 +17,7 @@
 ```bash
 docker run --name lakefs \
            --rm --publish 8000:8000 \
-<<<<<<< HEAD
-           treeverse/lakefs:0.101.1-duckdb \
-=======
            treeverse/lakefs:latest-duckdb \
->>>>>>> 7d7ef2cd
              run --local-settings
 ```
 
