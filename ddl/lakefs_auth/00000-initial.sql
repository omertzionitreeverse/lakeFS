-- auth schema, containing information about lakeFS authentication and authorization
CREATE TABLE users (
    id serial NOT NULL PRIMARY KEY,
    email varchar(256) NOT NULL,
    full_name varchar(256) NOT NULL
);


CREATE TABLE applications (
    id serial NOT NULL PRIMARY KEY,
    display_name varchar(256) NOT NULL
);


CREATE TABLE groups (
    id serial NOT NULL PRIMARY KEY,
    display_name varchar(256) NOT NULL
);


CREATE TABLE roles (
    id serial NOT NULL PRIMARY KEY,
    display_name varchar(256) NOT NULL
);


CREATE TABLE user_groups (
    user_id integer REFERENCES users (id) NOT NULL,
    group_id integer REFERENCES groups (id) NOT NULL,

    PRIMARY KEY (user_id, group_id)
);


CREATE TABLE user_roles (
    user_id integer REFERENCES users (id) NOT NULL,
    role_id integer REFERENCES roles (id) NOT NULL,

    PRIMARY KEY (user_id, role_id)
);


CREATE TABLE application_groups (
    application_id integer REFERENCES applications (id) NOT NULL,
    group_id integer REFERENCES groups (id) NOT NULL,

    PRIMARY KEY (application_id, group_id)
);


CREATE TABLE application_roles (
    application_id integer REFERENCES applications (id) NOT NULL,
    role_id integer REFERENCES roles (id) NOT NULL,

    PRIMARY KEY (application_id, role_id)
);


CREATE TABLE group_roles (
    group_id integer REFERENCES groups (id) NOT NULL,
    role_id integer REFERENCES roles (id) NOT NULL,

    PRIMARY KEY (group_id, role_id)
);


CREATE TABLE policies (
    id serial NOT NULL PRIMARY KEY,
    permission varchar(256) NOT NULL,
    arn varchar(256) NOT NULL
);


CREATE TABLE role_policies (
    role_id integer REFERENCES roles (id) NOT NULL,
    policy_id integer NOT NULL REFERENCES policies (id),

    PRIMARY KEY (role_id, policy_id)
);


CREATE TABLE credentials (
    access_key_id varchar(20) NOT NULL PRIMARY KEY,
<<<<<<< HEAD
    access_secret_key varchar(512) NOT NULL, -- this should be encrypted/decrypted out of postgres
    credentials_type varchar(20) NOT NULL CHECK (credentials_type in ('user', 'application')),
=======
    access_secret_key bytea NOT NULL,
    credentials_type varchar NOT NULL CHECK (credentials_type in ('user', 'application')),
>>>>>>> d0bf811b
    issued_date timestamptz NOT NULL,

    user_id integer REFERENCES users (id),
    application_id integer REFERENCES applications (id)
);<|MERGE_RESOLUTION|>--- conflicted
+++ resolved
@@ -81,15 +81,10 @@
 
 CREATE TABLE credentials (
     access_key_id varchar(20) NOT NULL PRIMARY KEY,
-<<<<<<< HEAD
-    access_secret_key varchar(512) NOT NULL, -- this should be encrypted/decrypted out of postgres
+    access_secret_key bytea NOT NULL,
     credentials_type varchar(20) NOT NULL CHECK (credentials_type in ('user', 'application')),
-=======
-    access_secret_key bytea NOT NULL,
-    credentials_type varchar NOT NULL CHECK (credentials_type in ('user', 'application')),
->>>>>>> d0bf811b
     issued_date timestamptz NOT NULL,
-
+                                                 
     user_id integer REFERENCES users (id),
     application_id integer REFERENCES applications (id)
 );