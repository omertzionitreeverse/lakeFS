--- conflicted
+++ resolved
@@ -25,7 +25,6 @@
 	ListTree(addr, after string, results int) ([]*model.Entry, bool, error)
 	ListTreeWithPrefix(addr, prefix, after string, results int) ([]*model.Entry, bool, error)
 	ReadTreeEntry(treeAddress, name string) (*model.Entry, error)
-<<<<<<< HEAD
 
 	// Multipart uploads
 	ReadMultipartUpload(uploadId string) (*model.MultipartUpload, error)
@@ -37,8 +36,6 @@
 
 type RepoOperations interface {
 	RepoReadOnlyOperations
-=======
->>>>>>> 24bd354e
 	DeleteWorkspacePath(branch, path string) error
 	WriteToWorkspacePath(branch, parentPath, path string, entry *model.WorkspaceEntry) error
 	ClearWorkspace(branch string) error
@@ -211,6 +208,11 @@
 	return entry, err
 }
 
+func (s *KVRepoReadOnlyOperations) GetObjectDedup(DedupId string) (*model.ObjectDedup, error) {
+	m := &model.ObjectDedup{}
+	return m, s.query.GetAsProto(m, SubspacesDedup, db.CompositeStrings(s.repoId, DedupId))
+}
+
 func (o *DBRepoOperations) ReadMultipartUpload(uploadId string) (*model.MultipartUpload, error) {
 	m := &model.MultipartUpload{}
 	err := o.tx.Get(m, `SELECT * FROM multipart_uploads WHERE repository_id = $1 AND id = $2`,
@@ -218,16 +220,7 @@
 	return m, err
 }
 
-<<<<<<< HEAD
-func (s *KVRepoReadOnlyOperations) GetObjectDedup(DedupId string) (*model.ObjectDedup, error) {
-	m := &model.ObjectDedup{}
-	return m, s.query.GetAsProto(m, SubspacesDedup, db.CompositeStrings(s.repoId, DedupId))
-}
-
-func (s *KVRepoReadOnlyOperations) ReadMultipartUploadPart(uploadId string, partNumber int) (*model.MultipartUploadPart, error) {
-=======
 func (o *DBRepoOperations) ReadMultipartUploadPart(uploadId string, partNumber int) (*model.MultipartUploadPart, error) {
->>>>>>> 24bd354e
 	m := &model.MultipartUploadPart{}
 	err := o.tx.Get(m, `SELECT * FROM multipart_upload_parts WHERE repository_id = $1 AND upload_id = $2 AND part_number = $3`,
 		o.repoId, uploadId, partNumber)
@@ -267,19 +260,14 @@
 	return err
 }
 
-<<<<<<< HEAD
 func (s *KVRepoOperations) WriteObjectDedup(dedup *model.ObjectDedup) error {
 	return s.query.SetProto(dedup, SubspacesDedup, db.CompositeStrings(s.repoId, dedup.DedupId))
 }
 
-func (s *KVRepoOperations) ClearWorkspace(branch string) error {
-	return s.query.ClearPrefix(SubspaceWorkspace, db.CompositeStrings(s.repoId, branch))
-=======
 func (o *DBRepoOperations) ClearWorkspace(branch string) error {
 	_, err := o.tx.Exec(`DELETE FROM workspace_entries WHERE repository_id = $1 AND branch_id = $2`,
 		o.repoId, branch)
 	return err
->>>>>>> 24bd354e
 }
 
 func (o *DBRepoOperations) WriteTree(address string, entries []*model.Entry) error {
