--- conflicted
+++ resolved
@@ -30,11 +30,7 @@
 	if err != nil {
 		errStatus, _ := status.FromError(err)
 		if codes.NotFound == errStatus.Code() {
-<<<<<<< HEAD
-			return nil, ErrOTFNotFound
-=======
 			return nil, ErrTableNotFound
->>>>>>> 19caf3e3
 		}
 		return nil, err
 	}
